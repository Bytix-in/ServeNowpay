--- conflicted
+++ resolved
@@ -57,9 +57,9 @@
           }`}
         >
           <div className={`px-4 sm:px-6 transition-all duration-300 ease-out ${scrolled ? 'py-3' : 'py-4'}`}>
-            <nav className="flex flex-wrap items-center justify-center gap-4 sm:gap-6">
+            <nav className="flex items-center justify-between">
               {/* Logo */}
-              <div className="flex items-center space-x-2.5 order-1">
+              <div className="flex items-center space-x-2.5">
                 <div className={`bg-white rounded-lg flex items-center justify-center transition-all duration-300 ease-out ${
                   scrolled ? 'w-8 h-8' : 'w-9 h-9'
                 }`}>
@@ -74,7 +74,6 @@
                 }`}>ServeNow</span>
               </div>
 
-<<<<<<< HEAD
               {/* Navigation Links - Desktop */}
               <div className="hidden md:flex items-center">
                 <div className={`flex transition-all duration-300 ease-out ${
@@ -148,83 +147,11 @@
                 {/* Access Portal Button */}
                 <Link 
                   href="/access" 
-                  className={`bg-white text-black font-medium hover:bg-gray-100 transition-all duration-200 ease-out ${
-                    scrolled ? 'px-3 py-1.5 rounded-full text-xs' : 'px-4 py-2 rounded-lg text-sm'
-=======
-              {/* Access Portal Button - Positioned early for mobile */}
-              <div className="order-2 sm:order-4">
-                <Link 
-                  href="/access" 
                   className={`bg-white text-black font-medium hover:bg-gray-100 transition-all duration-200 ease-out whitespace-nowrap ${
                     scrolled ? 'px-3 py-1.5 rounded-full text-xs sm:px-4 sm:py-2 sm:text-sm' : 'px-4 py-2 rounded-lg text-xs sm:px-5 sm:py-2.5 sm:text-sm'
                   }`}
                 >
                   Access Portal
-                </Link>
-              </div>
-
-              {/* Navigation Links - Always visible, wrapping on small screens */}
-              <div className="flex flex-wrap items-center justify-center gap-3 sm:gap-4 md:gap-6 order-3 w-full sm:w-auto">
-                <Link 
-                  href="/" 
-                  className={`font-semibold transition-all duration-200 ease-out tracking-tight whitespace-nowrap ${
-                    scrolled ? 'text-xs sm:text-sm' : 'text-sm sm:text-base'
-                  } ${
-                    pathname === '/' 
-                      ? 'text-white font-bold border-b-2 border-white pb-1' 
-                      : 'text-gray-300 hover:text-white'
-                  }`}
-                >
-                  Home
-                </Link>
-                <Link 
-                  href="/features" 
-                  className={`font-semibold transition-all duration-200 ease-out tracking-tight whitespace-nowrap ${
-                    scrolled ? 'text-xs sm:text-sm' : 'text-sm sm:text-base'
-                  } ${
-                    pathname === '/features' 
-                      ? 'text-white font-bold border-b-2 border-white pb-1' 
-                      : 'text-gray-300 hover:text-white'
-                  }`}
-                >
-                  Features
-                </Link>
-                <Link 
-                  href="/pricing" 
-                  className={`font-semibold transition-all duration-200 ease-out tracking-tight whitespace-nowrap ${
-                    scrolled ? 'text-xs sm:text-sm' : 'text-sm sm:text-base'
-                  } ${
-                    pathname === '/pricing' 
-                      ? 'text-white font-bold border-b-2 border-white pb-1' 
-                      : 'text-gray-300 hover:text-white'
-                  }`}
-                >
-                  Pricing
-                </Link>
-                <Link 
-                  href="/docs" 
-                  className={`font-semibold transition-all duration-200 ease-out tracking-tight whitespace-nowrap ${
-                    scrolled ? 'text-xs sm:text-sm' : 'text-sm sm:text-base'
-                  } ${
-                    pathname === '/docs' 
-                      ? 'text-white font-bold border-b-2 border-white pb-1' 
-                      : 'text-gray-300 hover:text-white'
-                  }`}
-                >
-                  Docs
-                </Link>
-                <Link 
-                  href="/contact" 
-                  className={`font-semibold transition-all duration-200 ease-out tracking-tight whitespace-nowrap ${
-                    scrolled ? 'text-xs sm:text-sm' : 'text-sm sm:text-base'
-                  } ${
-                    pathname === '/contact' 
-                      ? 'text-white font-bold border-b-2 border-white pb-1' 
-                      : 'text-gray-300 hover:text-white'
->>>>>>> c8e05fa7
-                  }`}
-                >
-                  Contact
                 </Link>
 
                 {/* Mobile Menu Button */}
