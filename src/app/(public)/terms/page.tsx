--- conflicted
+++ resolved
@@ -146,36 +146,12 @@
                       </div>
                     </div>
 
-<<<<<<< HEAD
-                    <section className="mb-8">
-                        <h2 className="text-2xl font-semibold mb-4">4. Payment Terms</h2>
-                        <p className="mb-4">
-                            All pricing is displayed in Indian Rupees (INR). Payment terms include:
-                        </p>
-                        <ul className="list-disc pl-6 mb-4">
-                            <li>All product and service pricing is exclusively in Indian Rupees (INR)</li>
-                            <li>Subscription fees are billed monthly or annually in advance</li>
-                            <li>Transaction fees apply to payment processing services</li>
-                            <li>All fees are non-refundable except as specified in our refund policy</li>
-                            <li>We reserve the right to change pricing with 30 days notice</li>
-                            <li>Failure to pay may result in service suspension or termination</li>
-
-                            <li>International customers will be billed in INR with conversion handled by payment processor</li>
-                        </ul>
-                        <p className="mb-4">
-                            <strong>Currency Policy:</strong> ServeNow operates exclusively in Indian Rupees (INR) for all transactions.
-                            We do not accept payments in other currencies. Exchange rates for international customers are determined
-                            by your payment provider at the time of transaction.
-                        </p>
-                    </section>
-=======
                     <div className="bg-yellow-500/10 border border-yellow-500/20 rounded-xl p-4">
                       <p className="text-yellow-200 text-sm">
                         <strong>Account Responsibility:</strong> You are responsible for all activities that occur under your account. We reserve the right to suspend or terminate accounts that violate these terms.
                       </p>
                     </div>
                   </section>
->>>>>>> c5ef2b71
 
                   <section className="mb-8">
                     <h2 className="text-2xl font-semibold mb-4 text-white flex items-center">
