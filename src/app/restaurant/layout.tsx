--- conflicted
+++ resolved
@@ -3,20 +3,15 @@
 import { useState } from 'react'
 import Link from 'next/link'
 import { usePathname } from 'next/navigation'
-import { 
+import {
   Home,
   ShoppingBag,
   Utensils,
   MessageSquare,
   HelpCircle,
   CreditCard,
-<<<<<<< HEAD
   Menu,
-  Users,
-  BarChart3 // Add BarChart3 icon
-=======
-  Menu
->>>>>>> c5ef2b71
+  BarChart3
 } from 'lucide-react'
 import { RestaurantProtectedRoute } from '@/components/auth/RestaurantProtectedRoute'
 import { useAuth } from '@/contexts/AuthContext'
@@ -43,7 +38,7 @@
   const pathname = usePathname()
   const { user, signOut } = useAuth()
   const [collapsed, setCollapsed] = useState(false)
-  
+
   return (
     <div className="flex min-h-screen bg-gray-100 font-sans">
       {/* Sidebar */}
@@ -82,53 +77,53 @@
         {/* Navigation */}
         <nav className="flex-1 py-4">
           <div className="space-y-1 px-2">
-            <Link 
-              href="/restaurant" 
+            <Link
+              href="/restaurant"
               className={`flex items-center gap-3 px-2 py-2 rounded-xl transition cursor-pointer ${pathname === '/restaurant' ? 'bg-gray-200 text-gray-900 shadow-sm' : 'text-gray-600 hover:bg-gray-100'}`}
             >
               <Home className="w-5 h-5" />
               {!collapsed && <span className="text-sm font-medium">Dashboard</span>}
             </Link>
 
-            <Link 
-              href="/restaurant/orders" 
+            <Link
+              href="/restaurant/orders"
               className={`flex items-center gap-3 px-2 py-2 rounded-xl transition cursor-pointer ${pathname === '/restaurant/orders' ? 'bg-gray-200 text-gray-900 shadow-sm' : 'text-gray-600 hover:bg-gray-100'}`}
             >
               <ShoppingBag className="w-5 h-5" />
               {!collapsed && <span className="text-sm font-medium">Orders</span>}
             </Link>
-            <Link 
-              href="/restaurant/menu" 
+            <Link
+              href="/restaurant/menu"
               className={`flex items-center gap-3 px-2 py-2 rounded-xl transition cursor-pointer ${pathname === '/restaurant/menu' ? 'bg-gray-200 text-gray-900 shadow-sm' : 'text-gray-600 hover:bg-gray-100'}`}
             >
               <Utensils className="w-5 h-5" />
               {!collapsed && <span className="text-sm font-medium">Food Menu</span>}
             </Link>
-            <Link 
-              href="/restaurant/payments" 
+            <Link
+              href="/restaurant/payments"
               className={`flex items-center gap-3 px-2 py-2 rounded-xl transition cursor-pointer ${pathname === '/restaurant/payments' ? 'bg-gray-200 text-gray-900 shadow-sm' : 'text-gray-600 hover:bg-gray-100'}`}
             >
               <CreditCard className="w-5 h-5" />
               {!collapsed && <span className="text-sm font-medium">Payments</span>}
             </Link>
 
-            <Link 
-              href="/restaurant/analytics" 
+            <Link
+              href="/restaurant/analytics"
               className={`flex items-center gap-3 px-2 py-2 rounded-xl transition cursor-pointer ${pathname === '/restaurant/analytics' ? 'bg-gray-200 text-gray-900 shadow-sm' : 'text-gray-600 hover:bg-gray-100'}`}
             >
               <BarChart3 className="w-5 h-5" />
               {!collapsed && <span className="text-sm font-medium">Analytics</span>}
             </Link>
 
-            <Link 
-              href="/restaurant/dish" 
+            <Link
+              href="/restaurant/dish"
               className={`flex items-center gap-3 px-2 py-2 rounded-xl transition cursor-pointer ${pathname === '/restaurant/dish' ? 'bg-gray-200 text-gray-900 shadow-sm' : 'text-gray-600 hover:bg-gray-100'}`}
             >
               <Utensils className="w-5 h-5" />
               {!collapsed && <span className="text-sm font-medium">Dish</span>}
             </Link>
-            <Link 
-              href="/restaurant/feedback" 
+            <Link
+              href="/restaurant/feedback"
               className={`flex items-center gap-3 px-2 py-2 rounded-xl transition cursor-pointer ${pathname === '/restaurant/feedback' ? 'bg-gray-200 text-gray-900 shadow-sm' : 'text-gray-600 hover:bg-gray-100'}`}
             >
               <MessageSquare className="w-5 h-5" />
@@ -139,15 +134,15 @@
           <div className={`mt-6 px-4 ${collapsed ? 'hidden' : ''}`}>
             <p className="text-xs font-medium text-gray-500 mb-2">Others</p>
             <div className="space-y-1">
-              <Link 
-                href="/restaurant/support" 
+              <Link
+                href="/restaurant/support"
                 className={`flex items-center gap-3 px-2 py-2 rounded-xl transition cursor-pointer ${pathname === '/restaurant/support' ? 'bg-gray-200 text-gray-900 shadow-sm' : 'text-gray-600 hover:bg-gray-100'}`}
               >
                 <HelpCircle className="w-5 h-5" />
                 <span className="text-sm font-medium">Support</span>
               </Link>
 
-              <button 
+              <button
                 onClick={signOut}
                 className="flex items-center gap-3 px-2 py-2 rounded-xl text-red-600 hover:bg-red-50 transition cursor-pointer w-full text-left"
               >
